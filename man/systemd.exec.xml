--- conflicted
+++ resolved
@@ -1182,19 +1182,13 @@
         processes will receive or propagate mounts and unmounts. See <citerefentry
         project='man-pages'><refentrytitle>mount</refentrytitle><manvolnum>2</manvolnum></citerefentry> for
         details. Defaults to <option>shared</option>. Use <option>shared</option> to ensure that mounts and unmounts
-<<<<<<< HEAD
         are propagated from systemd's namespace to the service's namespace and vice versa. Use <option>slave</option>
         to run processes so that none of their mounts and unmounts will propagate to the host. Use <option>private</option>
-        to also ensure that no mounts and unmounts from the host will propagate into the unit processes' namespace. Note that
-=======
-        are propagated from the host to the container and vice versa. Use <option>slave</option> to run processes so
-        that none of their mounts and unmounts will propagate to the host. Use <option>private</option> to also ensure
-        that no mounts and unmounts from the host will propagate into the unit processes' namespace.
+        to also ensure that no mounts and unmounts from the host will propagate into the unit processes' namespace.
         If this is set to <option>slave</option> or <option>private</option>, any mounts created by spawned processes
         will be unmounted after the completion of the current command line of <varname>ExecStartPre=</varname>,
         <varname>ExecStartPost=</varname>, <varname>ExecStart=</varname>,
         and <varname>ExecStopPost=</varname>. Note that
->>>>>>> 4b957756
         <option>slave</option> means that file systems mounted on the host might stay mounted continuously in the
         unit's namespace, and thus keep the device busy. Note that the file system namespace related options
         (<varname>PrivateTmp=</varname>, <varname>PrivateDevices=</varname>, <varname>ProtectSystem=</varname>,
