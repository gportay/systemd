--- conflicted
+++ resolved
@@ -98,13 +98,8 @@
                 return -EINVAL;
         }
 
-<<<<<<< HEAD
-        for (i = 0; i < n_sockets; i++) {
-                int fd;
-=======
         for (i = 0; i < n; i++) {
                 int fd, one = 1;
->>>>>>> 74ef2d16
 
                 fd = SD_LISTEN_FDS_START+i;
 
